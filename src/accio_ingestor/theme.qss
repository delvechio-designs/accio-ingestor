--- conflicted
+++ resolved
@@ -8,7 +8,6 @@
   background: #0f1115;
 }
 
-<<<<<<< HEAD
 QWidget {
   background: #0f1115;
 }
@@ -69,7 +68,6 @@
   border-radius: 14px;
   padding: 4px 12px;
   font-size: 12px;
-=======
 QMainWindow {
   background: #0f1115;
 }
@@ -95,7 +93,6 @@
   background: #16202b;
 }
 #SideNav QLabel.section {
->>>>>>> 9dfa5f5b
   color: #9aa3b2;
   margin: 12px 8px 4px;
   font-size: 11px;
@@ -108,17 +105,13 @@
 }
 
 /* Cards */
-<<<<<<< HEAD
 #Card,
 QFrame#Card {
-=======
 #Card {
->>>>>>> 9dfa5f5b
-  background: #161a22;
-  border: 1px solid #202634;
-  border-radius: 10px;
-}
-<<<<<<< HEAD
+  background: #161a22;
+  border: 1px solid #202634;
+  border-radius: 10px;
+}
 QLabel#CardTitle {
   font-size: 16px;
   font-weight: 600;
@@ -181,7 +174,6 @@
 }
 QPushButton.primary:pressed {
   background: #0f93db;
-=======
 QFrame#Card {
   background: #161a22;
   border: 1px solid #202634;
@@ -224,30 +216,25 @@
 }
 QPushButton.primary:hover {
   box-shadow: 0 0 0 2px rgba(17, 168, 255, 0.25);
->>>>>>> 9dfa5f5b
 }
 QPushButton.danger {
   background: #a23b3b;
   color: #ffffff;
-<<<<<<< HEAD
   border: none;
   font-weight: 600;
 }
 QPushButton.danger:hover {
   box-shadow: 0 0 0 3px rgba(162, 59, 59, 0.25);
-=======
   border-radius: 8px;
   padding: 8px 14px;
   border: none;
 }
 QPushButton.danger:hover {
   box-shadow: 0 0 0 2px rgba(162, 59, 59, 0.25);
->>>>>>> 9dfa5f5b
 }
 
 /* Table */
 QTableWidget {
-<<<<<<< HEAD
   background: #151b25;
   border: 1px solid #202634;
   border-radius: 10px;
@@ -261,7 +248,6 @@
   border: none;
   padding: 6px 10px;
   font-weight: 500;
-=======
   background: #151920;
   gridline-color: #202634;
   selection-background-color: #1c2430;
@@ -274,7 +260,6 @@
   color: #9aa3b2;
   border: none;
   padding: 6px 8px;
->>>>>>> 9dfa5f5b
 }
 
 /* Status bar */
@@ -284,17 +269,14 @@
   color: #7f8ba1;
 }
 
-<<<<<<< HEAD
 /* Scroll bars */
 QScrollBar:vertical,
 QScrollBar:horizontal {
   background: transparent;
-=======
 /* Scroll bars (subtle) */
 QScrollBar:vertical,
 QScrollBar:horizontal {
   background: #0f1115;
->>>>>>> 9dfa5f5b
   border: none;
   width: 10px;
   height: 10px;
@@ -304,11 +286,8 @@
   border-radius: 5px;
 }
 QScrollBar::handle:hover {
-<<<<<<< HEAD
   background: #2f3a4d;
-=======
   background: #2a3342;
->>>>>>> 9dfa5f5b
 }
 QScrollBar::add-line,
 QScrollBar::sub-line {
